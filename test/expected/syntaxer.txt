--- conflicted
+++ resolved
@@ -1,29 +1,12 @@
 ┌ Case jpamb.cases.Simple.assertBoolean:(Z)V
 │┌ Run .venv/bin/python solutions/syntaxer.py 'jpamb.cases.Simple.assertBoolean:(Z)V'
 ││┌ Stderr
-<<<<<<< HEAD
-│││ DEBUG:root:parse sourcefile /home/chrg/Develop/jpamb/src/main/java/jpamb/cases/Simple.java
-│││ DEBUG:root:Simple
-│││ /home/chrg/Develop/jpamb/solutions/syntaxer.py:39: DeprecationWarning: query() is deprecated. Use the Query() constructor instead.
-│││   class_q = JAVA_LANGUAGE.query(
-│││ /home/chrg/Develop/jpamb/solutions/syntaxer.py:58: DeprecationWarning: query() is deprecated. Use the Query() constructor instead.
-│││   method_q = JAVA_LANGUAGE.query(
+│││ DEBUG:root:parse sourcefile src/main/java/jpamb/cases/Simple.java
+│││ DEBUG:root:Simple
 │││ DEBUG:root:line: {
 │││ DEBUG:root:line:     assert shouldFail;
 │││ DEBUG:root:line:   }
-│││ /home/chrg/Develop/jpamb/solutions/syntaxer.py:101: DeprecationWarning: query() is deprecated. Use the Query() constructor instead.
-│││   assert_q = JAVA_LANGUAGE.query(f"""(assert_statement) @assert""")
-│││ /home/chrg/Develop/jpamb/solutions/syntaxer.py:103: DeprecationWarning: query() is deprecated. Use the Query() constructor instead.
-│││   div_by_0_q = JAVA_LANGUAGE.query(f""" (binary_expression
-│││ DEBUG:root:Did not find any assertions
-=======
-│││ DEBUG:root:parse sourcefile src/main/java/jpamb/cases/Simple.java
-│││ DEBUG:root:Simple
-│││ DEBUG:root:line: {
-│││ DEBUG:root:line:     assert shouldFail;
-│││ DEBUG:root:line:   }
-│││ DEBUG:root:Found assertion
->>>>>>> fafc198f
+│││ DEBUG:root:Found assertion
 ││└ Stderr
 ││┌ Stdout
 │││ assertion error;80%
@@ -37,29 +20,12 @@
 ┌ Case jpamb.cases.Simple.assertFalse:()V
 │┌ Run .venv/bin/python solutions/syntaxer.py 'jpamb.cases.Simple.assertFalse:()V'
 ││┌ Stderr
-<<<<<<< HEAD
-│││ DEBUG:root:parse sourcefile /home/chrg/Develop/jpamb/src/main/java/jpamb/cases/Simple.java
-│││ DEBUG:root:Simple
-│││ /home/chrg/Develop/jpamb/solutions/syntaxer.py:39: DeprecationWarning: query() is deprecated. Use the Query() constructor instead.
-│││   class_q = JAVA_LANGUAGE.query(
-│││ /home/chrg/Develop/jpamb/solutions/syntaxer.py:58: DeprecationWarning: query() is deprecated. Use the Query() constructor instead.
-│││   method_q = JAVA_LANGUAGE.query(
+│││ DEBUG:root:parse sourcefile src/main/java/jpamb/cases/Simple.java
+│││ DEBUG:root:Simple
 │││ DEBUG:root:line: {
 │││ DEBUG:root:line:     assert false;
 │││ DEBUG:root:line:   }
-│││ /home/chrg/Develop/jpamb/solutions/syntaxer.py:101: DeprecationWarning: query() is deprecated. Use the Query() constructor instead.
-│││   assert_q = JAVA_LANGUAGE.query(f"""(assert_statement) @assert""")
-│││ /home/chrg/Develop/jpamb/solutions/syntaxer.py:103: DeprecationWarning: query() is deprecated. Use the Query() constructor instead.
-│││   div_by_0_q = JAVA_LANGUAGE.query(f""" (binary_expression
-│││ DEBUG:root:Did not find any assertions
-=======
-│││ DEBUG:root:parse sourcefile src/main/java/jpamb/cases/Simple.java
-│││ DEBUG:root:Simple
-│││ DEBUG:root:line: {
-│││ DEBUG:root:line:     assert false;
-│││ DEBUG:root:line:   }
-│││ DEBUG:root:Found assertion
->>>>>>> fafc198f
+│││ DEBUG:root:Found assertion
 ││└ Stderr
 ││┌ Stdout
 │││ assertion error;80%
@@ -73,29 +39,12 @@
 ┌ Case jpamb.cases.Simple.assertInteger:(I)V
 │┌ Run .venv/bin/python solutions/syntaxer.py 'jpamb.cases.Simple.assertInteger:(I)V'
 ││┌ Stderr
-<<<<<<< HEAD
-│││ DEBUG:root:parse sourcefile /home/chrg/Develop/jpamb/src/main/java/jpamb/cases/Simple.java
-│││ DEBUG:root:Simple
-│││ /home/chrg/Develop/jpamb/solutions/syntaxer.py:39: DeprecationWarning: query() is deprecated. Use the Query() constructor instead.
-│││   class_q = JAVA_LANGUAGE.query(
-│││ /home/chrg/Develop/jpamb/solutions/syntaxer.py:58: DeprecationWarning: query() is deprecated. Use the Query() constructor instead.
-│││   method_q = JAVA_LANGUAGE.query(
+│││ DEBUG:root:parse sourcefile src/main/java/jpamb/cases/Simple.java
+│││ DEBUG:root:Simple
 │││ DEBUG:root:line: {
 │││ DEBUG:root:line:     assert n != 0;
 │││ DEBUG:root:line:   }
-│││ /home/chrg/Develop/jpamb/solutions/syntaxer.py:101: DeprecationWarning: query() is deprecated. Use the Query() constructor instead.
-│││   assert_q = JAVA_LANGUAGE.query(f"""(assert_statement) @assert""")
-│││ /home/chrg/Develop/jpamb/solutions/syntaxer.py:103: DeprecationWarning: query() is deprecated. Use the Query() constructor instead.
-│││   div_by_0_q = JAVA_LANGUAGE.query(f""" (binary_expression
-│││ DEBUG:root:Did not find any assertions
-=======
-│││ DEBUG:root:parse sourcefile src/main/java/jpamb/cases/Simple.java
-│││ DEBUG:root:Simple
-│││ DEBUG:root:line: {
-│││ DEBUG:root:line:     assert n != 0;
-│││ DEBUG:root:line:   }
-│││ DEBUG:root:Found assertion
->>>>>>> fafc198f
+│││ DEBUG:root:Found assertion
 ││└ Stderr
 ││┌ Stdout
 │││ assertion error;80%
@@ -109,29 +58,12 @@
 ┌ Case jpamb.cases.Simple.assertPositive:(I)V
 │┌ Run .venv/bin/python solutions/syntaxer.py 'jpamb.cases.Simple.assertPositive:(I)V'
 ││┌ Stderr
-<<<<<<< HEAD
-│││ DEBUG:root:parse sourcefile /home/chrg/Develop/jpamb/src/main/java/jpamb/cases/Simple.java
-│││ DEBUG:root:Simple
-│││ /home/chrg/Develop/jpamb/solutions/syntaxer.py:39: DeprecationWarning: query() is deprecated. Use the Query() constructor instead.
-│││   class_q = JAVA_LANGUAGE.query(
-│││ /home/chrg/Develop/jpamb/solutions/syntaxer.py:58: DeprecationWarning: query() is deprecated. Use the Query() constructor instead.
-│││   method_q = JAVA_LANGUAGE.query(
+│││ DEBUG:root:parse sourcefile src/main/java/jpamb/cases/Simple.java
+│││ DEBUG:root:Simple
 │││ DEBUG:root:line: {
 │││ DEBUG:root:line:     assert num > 0;
 │││ DEBUG:root:line:   }
-│││ /home/chrg/Develop/jpamb/solutions/syntaxer.py:101: DeprecationWarning: query() is deprecated. Use the Query() constructor instead.
-│││   assert_q = JAVA_LANGUAGE.query(f"""(assert_statement) @assert""")
-│││ /home/chrg/Develop/jpamb/solutions/syntaxer.py:103: DeprecationWarning: query() is deprecated. Use the Query() constructor instead.
-│││   div_by_0_q = JAVA_LANGUAGE.query(f""" (binary_expression
-│││ DEBUG:root:Did not find any assertions
-=======
-│││ DEBUG:root:parse sourcefile src/main/java/jpamb/cases/Simple.java
-│││ DEBUG:root:Simple
-│││ DEBUG:root:line: {
-│││ DEBUG:root:line:     assert num > 0;
-│││ DEBUG:root:line:   }
-│││ DEBUG:root:Found assertion
->>>>>>> fafc198f
+│││ DEBUG:root:Found assertion
 ││└ Stderr
 ││┌ Stdout
 │││ assertion error;80%
@@ -145,30 +77,14 @@
 ┌ Case jpamb.cases.Simple.checkBeforeAssert:(I)V
 │┌ Run .venv/bin/python solutions/syntaxer.py 'jpamb.cases.Simple.checkBeforeAssert:(I)V'
 ││┌ Stderr
-<<<<<<< HEAD
-│││ DEBUG:root:parse sourcefile /home/chrg/Develop/jpamb/src/main/java/jpamb/cases/Simple.java
-│││ DEBUG:root:Simple
-│││ /home/chrg/Develop/jpamb/solutions/syntaxer.py:39: DeprecationWarning: query() is deprecated. Use the Query() constructor instead.
-│││   class_q = JAVA_LANGUAGE.query(
-│││ /home/chrg/Develop/jpamb/solutions/syntaxer.py:58: DeprecationWarning: query() is deprecated. Use the Query() constructor instead.
-│││   method_q = JAVA_LANGUAGE.query(
-=======
-│││ DEBUG:root:parse sourcefile src/main/java/jpamb/cases/Simple.java
-│││ DEBUG:root:Simple
->>>>>>> fafc198f
+│││ DEBUG:root:parse sourcefile src/main/java/jpamb/cases/Simple.java
+│││ DEBUG:root:Simple
 │││ DEBUG:root:line: {
 │││ DEBUG:root:line:     if (n == 0) {
 │││ DEBUG:root:line:       return;
 │││ DEBUG:root:line:     }
 │││ DEBUG:root:line:     assert 1 / n > 0;
 │││ DEBUG:root:line:   }
-<<<<<<< HEAD
-│││ /home/chrg/Develop/jpamb/solutions/syntaxer.py:101: DeprecationWarning: query() is deprecated. Use the Query() constructor instead.
-│││   assert_q = JAVA_LANGUAGE.query(f"""(assert_statement) @assert""")
-│││ /home/chrg/Develop/jpamb/solutions/syntaxer.py:103: DeprecationWarning: query() is deprecated. Use the Query() constructor instead.
-│││   div_by_0_q = JAVA_LANGUAGE.query(f""" (binary_expression
-=======
->>>>>>> fafc198f
 │││ DEBUG:root:Found assertion
 ││└ Stderr
 ││┌ Stdout
@@ -183,17 +99,8 @@
 ┌ Case jpamb.cases.Simple.checkBeforeDivideByN2:(I)I
 │┌ Run .venv/bin/python solutions/syntaxer.py 'jpamb.cases.Simple.checkBeforeDivideByN2:(I)I'
 ││┌ Stderr
-<<<<<<< HEAD
-│││ DEBUG:root:parse sourcefile /home/chrg/Develop/jpamb/src/main/java/jpamb/cases/Simple.java
-│││ DEBUG:root:Simple
-│││ /home/chrg/Develop/jpamb/solutions/syntaxer.py:39: DeprecationWarning: query() is deprecated. Use the Query() constructor instead.
-│││   class_q = JAVA_LANGUAGE.query(
-│││ /home/chrg/Develop/jpamb/solutions/syntaxer.py:58: DeprecationWarning: query() is deprecated. Use the Query() constructor instead.
-│││   method_q = JAVA_LANGUAGE.query(
-=======
-│││ DEBUG:root:parse sourcefile src/main/java/jpamb/cases/Simple.java
-│││ DEBUG:root:Simple
->>>>>>> fafc198f
+│││ DEBUG:root:parse sourcefile src/main/java/jpamb/cases/Simple.java
+│││ DEBUG:root:Simple
 │││ DEBUG:root:line: {
 │││ DEBUG:root:line:     if (n != 0) {
 │││ DEBUG:root:line:       return 1 / n;
@@ -201,13 +108,6 @@
 │││ DEBUG:root:line:     assert 10 > n;
 │││ DEBUG:root:line:     return 0;
 │││ DEBUG:root:line:   }
-<<<<<<< HEAD
-│││ /home/chrg/Develop/jpamb/solutions/syntaxer.py:101: DeprecationWarning: query() is deprecated. Use the Query() constructor instead.
-│││   assert_q = JAVA_LANGUAGE.query(f"""(assert_statement) @assert""")
-│││ /home/chrg/Develop/jpamb/solutions/syntaxer.py:103: DeprecationWarning: query() is deprecated. Use the Query() constructor instead.
-│││   div_by_0_q = JAVA_LANGUAGE.query(f""" (binary_expression
-=======
->>>>>>> fafc198f
 │││ DEBUG:root:Found assertion
 ││└ Stderr
 ││┌ Stdout
@@ -222,28 +122,12 @@
 ┌ Case jpamb.cases.Simple.checkBeforeDivideByN:(I)I
 │┌ Run .venv/bin/python solutions/syntaxer.py 'jpamb.cases.Simple.checkBeforeDivideByN:(I)I'
 ││┌ Stderr
-<<<<<<< HEAD
-│││ DEBUG:root:parse sourcefile /home/chrg/Develop/jpamb/src/main/java/jpamb/cases/Simple.java
-│││ DEBUG:root:Simple
-│││ /home/chrg/Develop/jpamb/solutions/syntaxer.py:39: DeprecationWarning: query() is deprecated. Use the Query() constructor instead.
-│││   class_q = JAVA_LANGUAGE.query(
-│││ /home/chrg/Develop/jpamb/solutions/syntaxer.py:58: DeprecationWarning: query() is deprecated. Use the Query() constructor instead.
-│││   method_q = JAVA_LANGUAGE.query(
-=======
-│││ DEBUG:root:parse sourcefile src/main/java/jpamb/cases/Simple.java
-│││ DEBUG:root:Simple
->>>>>>> fafc198f
+│││ DEBUG:root:parse sourcefile src/main/java/jpamb/cases/Simple.java
+│││ DEBUG:root:Simple
 │││ DEBUG:root:line: {
 │││ DEBUG:root:line:     assert n != 0;
 │││ DEBUG:root:line:     return 1 / n;
 │││ DEBUG:root:line:   }
-<<<<<<< HEAD
-│││ /home/chrg/Develop/jpamb/solutions/syntaxer.py:101: DeprecationWarning: query() is deprecated. Use the Query() constructor instead.
-│││   assert_q = JAVA_LANGUAGE.query(f"""(assert_statement) @assert""")
-│││ /home/chrg/Develop/jpamb/solutions/syntaxer.py:103: DeprecationWarning: query() is deprecated. Use the Query() constructor instead.
-│││   div_by_0_q = JAVA_LANGUAGE.query(f""" (binary_expression
-=======
->>>>>>> fafc198f
 │││ DEBUG:root:Found assertion
 ││└ Stderr
 ││┌ Stdout
@@ -258,29 +142,12 @@
 ┌ Case jpamb.cases.Simple.divideByN:(I)I
 │┌ Run .venv/bin/python solutions/syntaxer.py 'jpamb.cases.Simple.divideByN:(I)I'
 ││┌ Stderr
-<<<<<<< HEAD
-│││ DEBUG:root:parse sourcefile /home/chrg/Develop/jpamb/src/main/java/jpamb/cases/Simple.java
-│││ DEBUG:root:Simple
-│││ /home/chrg/Develop/jpamb/solutions/syntaxer.py:39: DeprecationWarning: query() is deprecated. Use the Query() constructor instead.
-│││   class_q = JAVA_LANGUAGE.query(
-│││ /home/chrg/Develop/jpamb/solutions/syntaxer.py:58: DeprecationWarning: query() is deprecated. Use the Query() constructor instead.
-│││   method_q = JAVA_LANGUAGE.query(
+│││ DEBUG:root:parse sourcefile src/main/java/jpamb/cases/Simple.java
+│││ DEBUG:root:Simple
 │││ DEBUG:root:line: {
 │││ DEBUG:root:line:     return 1 / n;
 │││ DEBUG:root:line:   }
-│││ /home/chrg/Develop/jpamb/solutions/syntaxer.py:101: DeprecationWarning: query() is deprecated. Use the Query() constructor instead.
-│││   assert_q = JAVA_LANGUAGE.query(f"""(assert_statement) @assert""")
-│││ /home/chrg/Develop/jpamb/solutions/syntaxer.py:103: DeprecationWarning: query() is deprecated. Use the Query() constructor instead.
-│││   div_by_0_q = JAVA_LANGUAGE.query(f""" (binary_expression
-│││ DEBUG:root:Found assertion
-=======
-│││ DEBUG:root:parse sourcefile src/main/java/jpamb/cases/Simple.java
-│││ DEBUG:root:Simple
-│││ DEBUG:root:line: {
-│││ DEBUG:root:line:     return 1 / n;
-│││ DEBUG:root:line:   }
-│││ DEBUG:root:No assertion
->>>>>>> fafc198f
+│││ DEBUG:root:No assertion
 ││└ Stderr
 ││┌ Stdout
 │││ assertion error;20%
@@ -294,29 +161,12 @@
 ┌ Case jpamb.cases.Simple.divideByNMinus10054203:(I)I
 │┌ Run .venv/bin/python solutions/syntaxer.py 'jpamb.cases.Simple.divideByNMinus10054203:(I)I'
 ││┌ Stderr
-<<<<<<< HEAD
-│││ DEBUG:root:parse sourcefile /home/chrg/Develop/jpamb/src/main/java/jpamb/cases/Simple.java
-│││ DEBUG:root:Simple
-│││ /home/chrg/Develop/jpamb/solutions/syntaxer.py:39: DeprecationWarning: query() is deprecated. Use the Query() constructor instead.
-│││   class_q = JAVA_LANGUAGE.query(
-│││ /home/chrg/Develop/jpamb/solutions/syntaxer.py:58: DeprecationWarning: query() is deprecated. Use the Query() constructor instead.
-│││   method_q = JAVA_LANGUAGE.query(
+│││ DEBUG:root:parse sourcefile src/main/java/jpamb/cases/Simple.java
+│││ DEBUG:root:Simple
 │││ DEBUG:root:line: {
 │││ DEBUG:root:line:     return 1 / (n - 10054203);
 │││ DEBUG:root:line:   }
-│││ /home/chrg/Develop/jpamb/solutions/syntaxer.py:101: DeprecationWarning: query() is deprecated. Use the Query() constructor instead.
-│││   assert_q = JAVA_LANGUAGE.query(f"""(assert_statement) @assert""")
-│││ /home/chrg/Develop/jpamb/solutions/syntaxer.py:103: DeprecationWarning: query() is deprecated. Use the Query() constructor instead.
-│││   div_by_0_q = JAVA_LANGUAGE.query(f""" (binary_expression
-│││ DEBUG:root:Found assertion
-=======
-│││ DEBUG:root:parse sourcefile src/main/java/jpamb/cases/Simple.java
-│││ DEBUG:root:Simple
-│││ DEBUG:root:line: {
-│││ DEBUG:root:line:     return 1 / (n - 10054203);
-│││ DEBUG:root:line:   }
-│││ DEBUG:root:No assertion
->>>>>>> fafc198f
+│││ DEBUG:root:No assertion
 ││└ Stderr
 ││┌ Stdout
 │││ assertion error;20%
@@ -330,29 +180,12 @@
 ┌ Case jpamb.cases.Simple.divideByZero:()I
 │┌ Run .venv/bin/python solutions/syntaxer.py 'jpamb.cases.Simple.divideByZero:()I'
 ││┌ Stderr
-<<<<<<< HEAD
-│││ DEBUG:root:parse sourcefile /home/chrg/Develop/jpamb/src/main/java/jpamb/cases/Simple.java
-│││ DEBUG:root:Simple
-│││ /home/chrg/Develop/jpamb/solutions/syntaxer.py:39: DeprecationWarning: query() is deprecated. Use the Query() constructor instead.
-│││   class_q = JAVA_LANGUAGE.query(
-│││ /home/chrg/Develop/jpamb/solutions/syntaxer.py:58: DeprecationWarning: query() is deprecated. Use the Query() constructor instead.
-│││   method_q = JAVA_LANGUAGE.query(
+│││ DEBUG:root:parse sourcefile src/main/java/jpamb/cases/Simple.java
+│││ DEBUG:root:Simple
 │││ DEBUG:root:line: {
 │││ DEBUG:root:line:     return 1 / 0;
 │││ DEBUG:root:line:   }
-│││ /home/chrg/Develop/jpamb/solutions/syntaxer.py:101: DeprecationWarning: query() is deprecated. Use the Query() constructor instead.
-│││   assert_q = JAVA_LANGUAGE.query(f"""(assert_statement) @assert""")
-│││ /home/chrg/Develop/jpamb/solutions/syntaxer.py:103: DeprecationWarning: query() is deprecated. Use the Query() constructor instead.
-│││   div_by_0_q = JAVA_LANGUAGE.query(f""" (binary_expression
-│││ DEBUG:root:Found assertion
-=======
-│││ DEBUG:root:parse sourcefile src/main/java/jpamb/cases/Simple.java
-│││ DEBUG:root:Simple
-│││ DEBUG:root:line: {
-│││ DEBUG:root:line:     return 1 / 0;
-│││ DEBUG:root:line:   }
-│││ DEBUG:root:No assertion
->>>>>>> fafc198f
+│││ DEBUG:root:No assertion
 ││└ Stderr
 ││┌ Stdout
 │││ assertion error;20%
@@ -366,29 +199,12 @@
 ┌ Case jpamb.cases.Simple.divideZeroByZero:(II)I
 │┌ Run .venv/bin/python solutions/syntaxer.py 'jpamb.cases.Simple.divideZeroByZero:(II)I'
 ││┌ Stderr
-<<<<<<< HEAD
-│││ DEBUG:root:parse sourcefile /home/chrg/Develop/jpamb/src/main/java/jpamb/cases/Simple.java
-│││ DEBUG:root:Simple
-│││ /home/chrg/Develop/jpamb/solutions/syntaxer.py:39: DeprecationWarning: query() is deprecated. Use the Query() constructor instead.
-│││   class_q = JAVA_LANGUAGE.query(
-│││ /home/chrg/Develop/jpamb/solutions/syntaxer.py:58: DeprecationWarning: query() is deprecated. Use the Query() constructor instead.
-│││   method_q = JAVA_LANGUAGE.query(
+│││ DEBUG:root:parse sourcefile src/main/java/jpamb/cases/Simple.java
+│││ DEBUG:root:Simple
 │││ DEBUG:root:line: {
 │││ DEBUG:root:line:     return a / b;
 │││ DEBUG:root:line:   }
-│││ /home/chrg/Develop/jpamb/solutions/syntaxer.py:101: DeprecationWarning: query() is deprecated. Use the Query() constructor instead.
-│││   assert_q = JAVA_LANGUAGE.query(f"""(assert_statement) @assert""")
-│││ /home/chrg/Develop/jpamb/solutions/syntaxer.py:103: DeprecationWarning: query() is deprecated. Use the Query() constructor instead.
-│││   div_by_0_q = JAVA_LANGUAGE.query(f""" (binary_expression
-│││ DEBUG:root:Found assertion
-=======
-│││ DEBUG:root:parse sourcefile src/main/java/jpamb/cases/Simple.java
-│││ DEBUG:root:Simple
-│││ DEBUG:root:line: {
-│││ DEBUG:root:line:     return a / b;
-│││ DEBUG:root:line:   }
-│││ DEBUG:root:No assertion
->>>>>>> fafc198f
+│││ DEBUG:root:No assertion
 ││└ Stderr
 ││┌ Stdout
 │││ assertion error;20%
@@ -402,17 +218,8 @@
 ┌ Case jpamb.cases.Simple.earlyReturn:()I
 │┌ Run .venv/bin/python solutions/syntaxer.py 'jpamb.cases.Simple.earlyReturn:()I'
 ││┌ Stderr
-<<<<<<< HEAD
-│││ DEBUG:root:parse sourcefile /home/chrg/Develop/jpamb/src/main/java/jpamb/cases/Simple.java
-│││ DEBUG:root:Simple
-│││ /home/chrg/Develop/jpamb/solutions/syntaxer.py:39: DeprecationWarning: query() is deprecated. Use the Query() constructor instead.
-│││   class_q = JAVA_LANGUAGE.query(
-│││ /home/chrg/Develop/jpamb/solutions/syntaxer.py:58: DeprecationWarning: query() is deprecated. Use the Query() constructor instead.
-│││   method_q = JAVA_LANGUAGE.query(
-=======
-│││ DEBUG:root:parse sourcefile src/main/java/jpamb/cases/Simple.java
-│││ DEBUG:root:Simple
->>>>>>> fafc198f
+│││ DEBUG:root:parse sourcefile src/main/java/jpamb/cases/Simple.java
+│││ DEBUG:root:Simple
 │││ DEBUG:root:line: {
 │││ DEBUG:root:line:     if (true) {
 │││ DEBUG:root:line:       return 0;
@@ -420,15 +227,7 @@
 │││ DEBUG:root:line:     assert false;
 │││ DEBUG:root:line:     return 0;
 │││ DEBUG:root:line:   }
-<<<<<<< HEAD
-│││ /home/chrg/Develop/jpamb/solutions/syntaxer.py:101: DeprecationWarning: query() is deprecated. Use the Query() constructor instead.
-│││   assert_q = JAVA_LANGUAGE.query(f"""(assert_statement) @assert""")
-│││ /home/chrg/Develop/jpamb/solutions/syntaxer.py:103: DeprecationWarning: query() is deprecated. Use the Query() constructor instead.
-│││   div_by_0_q = JAVA_LANGUAGE.query(f""" (binary_expression
-│││ DEBUG:root:Did not find any assertions
-=======
-│││ DEBUG:root:Found assertion
->>>>>>> fafc198f
+│││ DEBUG:root:Found assertion
 ││└ Stderr
 ││┌ Stdout
 │││ assertion error;80%
@@ -442,20 +241,12 @@
 ┌ Case jpamb.cases.Simple.justAdd:(II)I
 │┌ Run .venv/bin/python solutions/syntaxer.py 'jpamb.cases.Simple.justAdd:(II)I'
 ││┌ Stderr
-│││ DEBUG:root:parse sourcefile /home/chrg/Develop/jpamb/src/main/java/jpamb/cases/Simple.java
-│││ DEBUG:root:Simple
-│││ /home/chrg/Develop/jpamb/solutions/syntaxer.py:39: DeprecationWarning: query() is deprecated. Use the Query() constructor instead.
-│││   class_q = JAVA_LANGUAGE.query(
-│││ /home/chrg/Develop/jpamb/solutions/syntaxer.py:58: DeprecationWarning: query() is deprecated. Use the Query() constructor instead.
-│││   method_q = JAVA_LANGUAGE.query(
+│││ DEBUG:root:parse sourcefile src/main/java/jpamb/cases/Simple.java
+│││ DEBUG:root:Simple
 │││ DEBUG:root:line: {
 │││ DEBUG:root:line:     return a + b;
 │││ DEBUG:root:line:   }
-│││ /home/chrg/Develop/jpamb/solutions/syntaxer.py:101: DeprecationWarning: query() is deprecated. Use the Query() constructor instead.
-│││   assert_q = JAVA_LANGUAGE.query(f"""(assert_statement) @assert""")
-│││ /home/chrg/Develop/jpamb/solutions/syntaxer.py:103: DeprecationWarning: query() is deprecated. Use the Query() constructor instead.
-│││   div_by_0_q = JAVA_LANGUAGE.query(f""" (binary_expression
-│││ DEBUG:root:Did not find any assertions
+│││ DEBUG:root:No assertion
 ││└ Stderr
 ││┌ Stdout
 │││ assertion error;20%
@@ -469,20 +260,12 @@
 ┌ Case jpamb.cases.Simple.justMulitply:(II)I
 │┌ Run .venv/bin/python solutions/syntaxer.py 'jpamb.cases.Simple.justMulitply:(II)I'
 ││┌ Stderr
-│││ DEBUG:root:parse sourcefile /home/chrg/Develop/jpamb/src/main/java/jpamb/cases/Simple.java
-│││ DEBUG:root:Simple
-│││ /home/chrg/Develop/jpamb/solutions/syntaxer.py:39: DeprecationWarning: query() is deprecated. Use the Query() constructor instead.
-│││   class_q = JAVA_LANGUAGE.query(
-│││ /home/chrg/Develop/jpamb/solutions/syntaxer.py:58: DeprecationWarning: query() is deprecated. Use the Query() constructor instead.
-│││   method_q = JAVA_LANGUAGE.query(
+│││ DEBUG:root:parse sourcefile src/main/java/jpamb/cases/Simple.java
+│││ DEBUG:root:Simple
 │││ DEBUG:root:line: {
 │││ DEBUG:root:line:     return a * b;
 │││ DEBUG:root:line:   }
-│││ /home/chrg/Develop/jpamb/solutions/syntaxer.py:101: DeprecationWarning: query() is deprecated. Use the Query() constructor instead.
-│││   assert_q = JAVA_LANGUAGE.query(f"""(assert_statement) @assert""")
-│││ /home/chrg/Develop/jpamb/solutions/syntaxer.py:103: DeprecationWarning: query() is deprecated. Use the Query() constructor instead.
-│││   div_by_0_q = JAVA_LANGUAGE.query(f""" (binary_expression
-│││ DEBUG:root:Did not find any assertions
+│││ DEBUG:root:No assertion
 ││└ Stderr
 ││┌ Stdout
 │││ assertion error;20%
@@ -496,29 +279,12 @@
 ┌ Case jpamb.cases.Simple.justReturn:()I
 │┌ Run .venv/bin/python solutions/syntaxer.py 'jpamb.cases.Simple.justReturn:()I'
 ││┌ Stderr
-<<<<<<< HEAD
-│││ DEBUG:root:parse sourcefile /home/chrg/Develop/jpamb/src/main/java/jpamb/cases/Simple.java
-│││ DEBUG:root:Simple
-│││ /home/chrg/Develop/jpamb/solutions/syntaxer.py:39: DeprecationWarning: query() is deprecated. Use the Query() constructor instead.
-│││   class_q = JAVA_LANGUAGE.query(
-│││ /home/chrg/Develop/jpamb/solutions/syntaxer.py:58: DeprecationWarning: query() is deprecated. Use the Query() constructor instead.
-│││   method_q = JAVA_LANGUAGE.query(
+│││ DEBUG:root:parse sourcefile src/main/java/jpamb/cases/Simple.java
+│││ DEBUG:root:Simple
 │││ DEBUG:root:line: {
 │││ DEBUG:root:line:     return 0;
 │││ DEBUG:root:line:   }
-│││ /home/chrg/Develop/jpamb/solutions/syntaxer.py:101: DeprecationWarning: query() is deprecated. Use the Query() constructor instead.
-│││   assert_q = JAVA_LANGUAGE.query(f"""(assert_statement) @assert""")
-│││ /home/chrg/Develop/jpamb/solutions/syntaxer.py:103: DeprecationWarning: query() is deprecated. Use the Query() constructor instead.
-│││   div_by_0_q = JAVA_LANGUAGE.query(f""" (binary_expression
-│││ DEBUG:root:Did not find any assertions
-=======
-│││ DEBUG:root:parse sourcefile src/main/java/jpamb/cases/Simple.java
-│││ DEBUG:root:Simple
-│││ DEBUG:root:line: {
-│││ DEBUG:root:line:     return 0;
-│││ DEBUG:root:line:   }
-│││ DEBUG:root:No assertion
->>>>>>> fafc198f
+│││ DEBUG:root:No assertion
 ││└ Stderr
 ││┌ Stdout
 │││ assertion error;20%
@@ -532,29 +298,12 @@
 ┌ Case jpamb.cases.Simple.justReturnNothing:()V
 │┌ Run .venv/bin/python solutions/syntaxer.py 'jpamb.cases.Simple.justReturnNothing:()V'
 ││┌ Stderr
-<<<<<<< HEAD
-│││ DEBUG:root:parse sourcefile /home/chrg/Develop/jpamb/src/main/java/jpamb/cases/Simple.java
-│││ DEBUG:root:Simple
-│││ /home/chrg/Develop/jpamb/solutions/syntaxer.py:39: DeprecationWarning: query() is deprecated. Use the Query() constructor instead.
-│││   class_q = JAVA_LANGUAGE.query(
-│││ /home/chrg/Develop/jpamb/solutions/syntaxer.py:58: DeprecationWarning: query() is deprecated. Use the Query() constructor instead.
-│││   method_q = JAVA_LANGUAGE.query(
+│││ DEBUG:root:parse sourcefile src/main/java/jpamb/cases/Simple.java
+│││ DEBUG:root:Simple
 │││ DEBUG:root:line: {
 │││ DEBUG:root:line:     return;
 │││ DEBUG:root:line:   }
-│││ /home/chrg/Develop/jpamb/solutions/syntaxer.py:101: DeprecationWarning: query() is deprecated. Use the Query() constructor instead.
-│││   assert_q = JAVA_LANGUAGE.query(f"""(assert_statement) @assert""")
-│││ /home/chrg/Develop/jpamb/solutions/syntaxer.py:103: DeprecationWarning: query() is deprecated. Use the Query() constructor instead.
-│││   div_by_0_q = JAVA_LANGUAGE.query(f""" (binary_expression
-│││ DEBUG:root:Did not find any assertions
-=======
-│││ DEBUG:root:parse sourcefile src/main/java/jpamb/cases/Simple.java
-│││ DEBUG:root:Simple
-│││ DEBUG:root:line: {
-│││ DEBUG:root:line:     return;
-│││ DEBUG:root:line:   }
-│││ DEBUG:root:No assertion
->>>>>>> fafc198f
+│││ DEBUG:root:No assertion
 ││└ Stderr
 ││┌ Stdout
 │││ assertion error;20%
@@ -568,28 +317,12 @@
 ┌ Case jpamb.cases.Simple.multiError:(Z)I
 │┌ Run .venv/bin/python solutions/syntaxer.py 'jpamb.cases.Simple.multiError:(Z)I'
 ││┌ Stderr
-<<<<<<< HEAD
-│││ DEBUG:root:parse sourcefile /home/chrg/Develop/jpamb/src/main/java/jpamb/cases/Simple.java
-│││ DEBUG:root:Simple
-│││ /home/chrg/Develop/jpamb/solutions/syntaxer.py:39: DeprecationWarning: query() is deprecated. Use the Query() constructor instead.
-│││   class_q = JAVA_LANGUAGE.query(
-│││ /home/chrg/Develop/jpamb/solutions/syntaxer.py:58: DeprecationWarning: query() is deprecated. Use the Query() constructor instead.
-│││   method_q = JAVA_LANGUAGE.query(
-=======
-│││ DEBUG:root:parse sourcefile src/main/java/jpamb/cases/Simple.java
-│││ DEBUG:root:Simple
->>>>>>> fafc198f
+│││ DEBUG:root:parse sourcefile src/main/java/jpamb/cases/Simple.java
+│││ DEBUG:root:Simple
 │││ DEBUG:root:line: {
 │││ DEBUG:root:line:     assert b;
 │││ DEBUG:root:line:     return 1 / 0;
 │││ DEBUG:root:line:   }
-<<<<<<< HEAD
-│││ /home/chrg/Develop/jpamb/solutions/syntaxer.py:101: DeprecationWarning: query() is deprecated. Use the Query() constructor instead.
-│││   assert_q = JAVA_LANGUAGE.query(f"""(assert_statement) @assert""")
-│││ /home/chrg/Develop/jpamb/solutions/syntaxer.py:103: DeprecationWarning: query() is deprecated. Use the Query() constructor instead.
-│││   div_by_0_q = JAVA_LANGUAGE.query(f""" (binary_expression
-=======
->>>>>>> fafc198f
 │││ DEBUG:root:Found assertion
 ││└ Stderr
 ││┌ Stdout
@@ -601,8 +334,4 @@
 │└ Results
 │ Score 0.60
 └ Case jpamb.cases.Simple.multiError:(Z)I
-<<<<<<< HEAD
-Total -8.70
-=======
-Total 4.80
->>>>>>> fafc198f
+Total 6.00