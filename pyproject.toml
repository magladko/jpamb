--- conflicted
+++ resolved
@@ -89,6 +89,7 @@
   "D212",     # Multi-line docstring summary should start at the first line
   "EM",       # errmsg formatting
   "ERA001",   # Commented-out code
+  "F403",     # 'from module import *' used; unable to detect undefined names
   "FIX",      # Fix notes found
   "G004",     # Logging statement uses f-strings
   "PLW1641",  # Missing __hash__ method
@@ -110,11 +111,4 @@
 [tool.pytest.ini_options]
 markers = [
   "slow: mark test as slow"
-<<<<<<< HEAD
-]
-=======
-]
-
-[tool.ruff.lint]
-ignore = ["F841", "F403"]
->>>>>>> 976eff56
+]