--- conflicted
+++ resolved
@@ -91,11 +91,8 @@
   "D212",     # Multi-line docstring summary should start at the first line
   "EM",       # errmsg formatting
   "ERA001",   # Commented-out code
-<<<<<<< HEAD
+  "F403",     # 'from module import *' used; unable to detect undefined names
   "FBT003",   # Pass boolean as function argument
-=======
-  "F403",     # 'from module import *' used; unable to detect undefined names
->>>>>>> f6445332
   "FIX",      # Fix notes found
   "G004",     # Logging statement uses f-strings
   "PLR0911",  # Too many return statements
