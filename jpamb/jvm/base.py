--- conflicted
+++ resolved
@@ -75,17 +75,12 @@
     @abstractmethod
     def encode(self) -> str: ...
 
-<<<<<<< HEAD
-    def math(self) -> str: ...
-
-=======
     @abstractmethod
     def math(self) -> str: ...
 
     def is_stacktype(self) -> bool:
         return False
 
->>>>>>> 47302db4
     @staticmethod
     def decode(input) -> tuple["Type", str]:
         r, stack = None, []
@@ -134,29 +129,6 @@
 
     @staticmethod
     def from_json(json: str) -> "Type":
-<<<<<<< HEAD
-        match json:
-            case "integer":
-                return Int()
-            case "int":
-                return Int()
-            case "char":
-                return Char()
-            case "short":
-                return Short()
-            case "ref":
-                return Reference()
-            case "boolean":
-                return Boolean()
-            case typestr:
-                raise NotImplementedError(f"Not yet implemented {typestr}")
-
-    @staticmethod
-    def from_json_type(json: dict | str) -> "Type":
-        assert json is not None, "Type.from_json_type() shall not be called with None"
-        if isinstance(json, str):
-            return Type.from_json(json)
-=======
         if isinstance(json, str):
             match json:
                 case "integer":
@@ -171,21 +143,16 @@
                     return Reference()
                 case "boolean":
                     return Boolean()
->>>>>>> 47302db4
         if "base" in json:
             return Type.from_json(json["base"])
         if "kind" in json:
             match json["kind"]:
                 case "array":
-<<<<<<< HEAD
-                    return Array(Type.from_json_type(json["type"]))
-=======
                     return Array(Type.from_json(json["type"]))
                 case kind:
                     raise NotImplementedError(
                         f"Unknown kind {kind}, in Type.from_json: {json!r}"
                     )
->>>>>>> 47302db4
 
         raise NotImplementedError(f"Type.from_json: {json!r}")
 
@@ -453,18 +420,6 @@
         return ParameterType(tuple(params))
 
     @staticmethod
-<<<<<<< HEAD
-    def from_json(inputs: list[dict | str]) -> "ParameterType":
-        params: list[Type] = []
-        for t in inputs:
-            if isinstance(t, dict):
-                tt = Type.from_json_type(t["type"])
-            elif isinstance(t, str):
-                tt = Type.from_json(t)
-            else:
-                raise ValueError(f"Cannot decode parameter type from {t} of type {type(t)}")
-            params.append(tt)
-=======
     def from_json(inputs: list[dict], annotated=False) -> "ParameterType":
         params: list[Type] = []
         for t in inputs:
@@ -473,7 +428,6 @@
                 params.append(Type.from_json(t["type"]))
             else:
                 params.append(Type.from_json(t))
->>>>>>> 47302db4
 
         return ParameterType(tuple(params))
 
@@ -589,18 +543,12 @@
             extension=MethodID(
                 name=json["name"],
                 params=ParameterType.from_json(json["args"]),
-<<<<<<< HEAD
-                return_type=Type.from_json_type(json["returns"]) \
-                            if json["returns"] is not None else None,
-            )
-=======
                 return_type=(
                     Type.from_json(json["returns"])
                     if json["returns"] is not None
                     else None
                 ),
             ),
->>>>>>> 47302db4
         )
 
 
