--- conflicted
+++ resolved
@@ -6,10 +6,8 @@
 from hypothesis import strategies as st
 from hypothesis.strategies import integers, sampled_from, sets
 
-<<<<<<< HEAD
 from project.abstraction import Arithmetic, Comparison, SignSet
 from project.novel_domains import DoubleDomain, StringDomain
-=======
 from project.abstraction import Comparison, SignSet
 
 # ============================================================================
@@ -43,7 +41,6 @@
 # ============================================================================
 # EXISTING TESTS
 # ============================================================================
->>>>>>> 7a2130a1
 
 
 @given(sets(integers()))
@@ -87,7 +84,6 @@
     if len(xs) > 0 and len(ys) > 0:
         assert True in result or False in result
 
-<<<<<<< HEAD
 
 def test_string_domain_concatenation() -> None:
     hello = StringDomain.abstract({"he"})
@@ -102,7 +98,7 @@
     summed = lo + hi
     assert 3.0 in summed
     assert summed <= DoubleDomain.top()
-=======
+    
 def test_singset_binary_comparison() -> None:
     s1 = SignSet({"0", "-"})
     s2 = SignSet({"0", "+"})
@@ -402,5 +398,4 @@
 
     for refined_s1, refined_s2 in result.values():
         assert refined_s1 <= s1
-        assert refined_s2 <= s2
->>>>>>> 7a2130a1
+        assert refined_s2 <= s2