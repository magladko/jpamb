"""Hypothesis-based property tests for Interval abstraction."""

from itertools import chain

from hypothesis import example, given
from hypothesis import strategies as st

# Assumes project structure provided in prompt
from project.abstractions.abstraction import Comparison
from project.abstractions.interval import Interval

# ============================================================================
# HELPERS
# ============================================================================


def jvm_rem(a: int, b: int) -> int:
    """
    Simulate JVM 'irem' behavior (truncate towards zero) using pure integer math.

    NOTE: Do NOT use math.fmod, as it converts to float and loses precision
    for integers > 2^53, causing false test failures.
    """
    if b == 0:
        # This will be caught by the test logic handling exceptions
        raise ZeroDivisionError

    # 1. Calculate remainder based on magnitudes
    rem = abs(a) % abs(b)

    # 2. Result takes the sign of the dividend (a)
    return -rem if a < 0 else rem


# ============================================================================
# HYPOTHESIS STRATEGIES
# ============================================================================


def intervals() -> st.SearchStrategy[Interval]:
    """
    Generate intervals with diverse bounds.

    Includes special cases: bot, top, singletons, and random intervals.
    """
    # Regular intervals with unbounded random bounds
    random_intervals = st.builds(
        lambda lower, upper: Interval(lower, upper),
        lower=st.integers(),
        upper=st.integers(),
    )

    # Special cases for edge coverage
    special_intervals = st.sampled_from(
        [
            Interval.bot(),
            Interval.top(),
            Interval(0, 0),  # singleton zero
            Interval(1, 1),  # singleton positive
            Interval(-1, -1),  # singleton negative
            Interval(-10, -1),  # negative range
            Interval(1, 10),  # positive range
            Interval(-5, 5),  # mixed range
            Interval(2, 3),  # small positive
            Interval(10, 20),  # large positive
        ]
    )

    return st.one_of(random_intervals, special_intervals)


def comparison_ops() -> st.SearchStrategy[Comparison]:
    """Generate all comparison operations."""
    return st.sampled_from(["le", "lt", "eq", "ne", "ge", "gt"])


# ============================================================================
# ARITHMETIC PROPERTY TESTS
# ============================================================================


@given(st.sets(st.integers()))
def test_valid_abstraction(xs: set[int]) -> None:
    """Property: All concrete values are contained in their abstraction."""
    interval = Interval.abstract(xs)
    assert all(x in interval for x in xs)


@given(st.sets(st.integers()), st.sets(st.integers()))
def test_interval_adds(xs: set[int], ys: set[int]) -> None:
    """Property: Abstract addition is sound."""
    if not xs or not ys:
        return

    concrete_sums = {x + y for x in xs for y in ys}
    abstract_result = Interval.abstract(xs) + Interval.abstract(ys)

    assert all(s in abstract_result for s in concrete_sums)


@given(st.sets(st.integers()), st.sets(st.integers()))
def test_interval_subs(xs: set[int], ys: set[int]) -> None:
    """Property: Abstract subtraction is sound."""
    if not xs or not ys:
        return

    concrete_diffs = {x - y for x in xs for y in ys}
    abstract_result = Interval.abstract(xs) - Interval.abstract(ys)

    assert all(d in abstract_result for d in concrete_diffs)


@given(st.sets(st.integers()), st.sets(st.integers()))
def test_interval_muls(xs: set[int], ys: set[int]) -> None:
    """Property: Abstract multiplication is sound."""
    if not xs or not ys:
        return

    concrete_prods = {x * y for x in xs for y in ys}
    abstract_result = Interval.abstract(xs) * Interval.abstract(ys)

    assert all(p in abstract_result for p in concrete_prods)


@given(st.sets(st.integers()), st.sets(st.integers()))
def test_interval_mods(xs: set[int], ys: set[int]) -> None:
    """Property: Abstract modulus is sound w.r.t JVM semantics."""
    if not xs or not ys:
        return

    # 1. Compute Concrete JVM Outcomes
    concrete_rems = set()
    has_zero_div = False

    for x in xs:
        for y in ys:
            if y == 0:
                has_zero_div = True
            else:
                concrete_rems.add(jvm_rem(x, y))

    # 2. Compute Abstract Result
    i_xs = Interval.abstract(xs)
    i_ys = Interval.abstract(ys)
    result = i_xs % i_ys

    # 3. Parse Abstract Result
    abstract_interval = Interval.bot()
    abstract_error = False

    if isinstance(result, Interval):
        abstract_interval = result
    elif isinstance(result, tuple):
        abstract_interval = result[0]
        assert isinstance(abstract_interval, Interval)
        if result[1] == "divide by zero":
            abstract_error = True
    elif result == "divide by zero":
        abstract_error = True

    # 4. Assertions
    # If concrete execution had valid numbers, they must be in the interval
    if concrete_rems:
        assert not abstract_interval.is_bot(), (
            f"Got Bot for concrete results {concrete_rems}"
        )
        assert all(r in abstract_interval for r in concrete_rems), (
            f"Concrete {concrete_rems} not in {abstract_interval} for {xs} % {ys}"
        )

    # If concrete execution had zero, abstract must report potential error
    if has_zero_div:
        assert abstract_error, f"Expected zero division error for {xs} % {ys}"


@given(intervals(), intervals())
@example(Interval(10, 20), Interval(5, 5))  # Positive % Positive
@example(Interval(-20, -10), Interval(5, 5))  # Negative % Positive
@example(Interval(-10, 10), Interval(5, 5))  # Mixed % Positive
def test_mod_sign_invariant(i1: Interval, i2: Interval) -> None:
    """Property: Result sign matches dividend sign (JVM rule)."""
    if i1.is_bot() or i2.is_bot() or i2 == 0:
        return

    result = i1 % i2

    # Unwrap tuple if error exists
    if isinstance(result, tuple):
        result = result[0]
    if isinstance(result, str):  # "divide by zero"
        return

    assert isinstance(result, Interval)

    # If dividend is strictly positive, result is [0, ...]
    if i1.lower >= 0:
        assert result.lower >= 0

    # If dividend is strictly negative, result is [..., 0]
    if i1.upper <= 0:
        assert result.upper <= 0

    # If dividend is strictly zero, result is 0
    if i1 == 0:
        assert result == 0


@given(intervals(), intervals())
def test_mod_magnitude_bound(i1: Interval, i2: Interval) -> None:
    """Property: |Result| is strictly less than max(|Divisor|)."""
    if i1.is_bot() or i2.is_bot() or i2 == 0:
        return

    result = i1 % i2

    if isinstance(result, tuple):
        result = result[0]
    if isinstance(result, str):
        return

    # Find max absolute value of divisor
    max_div_abs = max(abs(i2.lower), abs(i2.upper))

    if max_div_abs == 0:
        return  # Caught by zero check
    if max_div_abs == float("inf"):
        return
    assert isinstance(result, Interval)
    # The result boundaries must be strictly less than divisor magnitude
    # (Except when divisor is 1 or -1, result is 0)
    assert abs(result.lower) < max_div_abs
    assert abs(result.upper) < max_div_abs


@given(intervals(), intervals())
@example(Interval(2, 3), Interval(10, 20))  # [2,3] % [10,20] -> [2,3]
@example(Interval(-3, -2), Interval(10, 20))  # [-3,-2] % [10,20] -> [-3,-2]
def test_mod_identity_refinement(i1: Interval, i2: Interval) -> None:
    """Property: If |dividend| < |divisor|, result == dividend (No-op)."""
    if i1.is_bot() or i2.is_bot():
        return

    # Determine min absolute value of divisor (excluding 0)
    if i2.lower > 0:
        min_div = i2.lower
    elif i2.upper < 0:
        min_div = abs(i2.upper)
    else:
        return  # Divisor spans 0, cannot guarantee identity

    # Determine max absolute value of dividend
    max_dividend = max(abs(i1.lower), abs(i1.upper))

    # If dividend is strictly smaller than smallest divisor
    if max_dividend < min_div:
        result = i1 % i2
        if isinstance(result, tuple):
            result = result[0]
        assert result == i1, f"Expected identity {i1}, got {result}"


# ============================================================================
# COMPARISON PROPERTY TESTS
# ============================================================================


@given(st.sets(st.integers()), st.sets(st.integers()))
def test_interval_compare_le(xs: set[int], ys: set[int]) -> None:
    """Property: Abstract <= comparison includes all concrete outcomes."""
    if not xs or not ys:
        return

    concrete_outcomes = {x <= y for x in xs for y in ys}
    abstract_result = Interval.abstract(xs).compare("le", Interval.abstract(ys))

    assert concrete_outcomes <= abstract_result.keys()


@given(intervals(), intervals(), comparison_ops())
def test_compare_returns_valid_bool_set_all_ops(
    i1: Interval, i2: Interval, op: Comparison
) -> None:
    """Property: Comparison returns valid dict with bool keys and interval values."""
    result = i1.compare(op, i2)
    intervals_list = list(chain.from_iterable(result.values()))

    assert isinstance(result, dict)
    assert all(isinstance(k, bool) for k in result)
    assert all(isinstance(v, Interval) for v in intervals_list)


@given(intervals(), intervals())
@example(Interval(0, 10), Interval(5, 15))
@example(Interval(1, 5), Interval(6, 10))
def test_comparison_complementarity_lt_ge(i1: Interval, i2: Interval) -> None:
    """Property: x < y and x >= y are complements."""
    lt_result = i1.lt(i2)
    ge_result = i1.ge(i2)

    if lt_result and ge_result:
        for outcome in [True, False]:
            if outcome in lt_result:
                complement = not outcome
                assert complement in ge_result or outcome in ge_result


@given(intervals(), intervals())
@example(Interval(0, 10), Interval(5, 15))
def test_comparison_complementarity_le_gt(i1: Interval, i2: Interval) -> None:
    """Property: x <= y and x > y are complements."""
    le_result = i1.le(i2)
    gt_result = i1.gt(i2)

    if le_result and gt_result:
        for outcome in [True, False]:
            if outcome in le_result:
                complement = not outcome
                assert complement in gt_result or outcome in gt_result


@given(intervals(), intervals())
@example(Interval(5, 10), Interval(5, 10))
def test_comparison_complementarity_eq_ne(i1: Interval, i2: Interval) -> None:
    """Property: x == y and x != y are complements."""
    eq_result = i1.eq(i2)
    ne_result = i1.ne(i2)

    if True in eq_result and False in ne_result:
        assert eq_result[True] == ne_result[False]

    if False in eq_result and True in ne_result:
        assert eq_result[False] == ne_result[True]


@given(intervals(), intervals())
@example(Interval(1, 5), Interval(3, 7))
@example(Interval.bot(), Interval(1, 5))
def test_comparison_symmetry_eq(i1: Interval, i2: Interval) -> None:
    """Property: Equality is symmetric."""
    eq_12 = i1.eq(i2)
    eq_21 = i2.eq(i1)

    assert eq_12.keys() == eq_21.keys()

    for outcome in eq_12:
        i1_refined, i2_refined = eq_12[outcome]
        i2_refined_rev, i1_refined_rev = eq_21[outcome]
        assert i1_refined == i1_refined_rev
        assert i2_refined == i2_refined_rev


@given(intervals(), intervals())
@example(Interval(1, 5), Interval(6, 10))
def test_comparison_antisymmetry_lt_gt(i1: Interval, i2: Interval) -> None:
    """Property: i1 < i2 is the opposite of i2 > i1."""
    lt_result = i1.lt(i2)
    gt_result = i2.gt(i1)

    assert lt_result.keys() == gt_result.keys()

    for outcome in lt_result:
        i1_refined_lt, i2_refined_lt = lt_result[outcome]
        i2_refined_gt, i1_refined_gt = gt_result[outcome]
        assert i1_refined_lt == i1_refined_gt
        assert i2_refined_lt == i2_refined_gt


@given(intervals(), intervals())
@example(Interval(1, 5), Interval(3, 7))
def test_comparison_antisymmetry_le_ge(i1: Interval, i2: Interval) -> None:
    """Property: i1 <= i2 is the opposite of i2 >= i1."""
    le_result = i1.le(i2)
    ge_result = i2.ge(i1)

    assert le_result.keys() == ge_result.keys()

    for outcome in le_result:
        i1_refined_le, i2_refined_le = le_result[outcome]
        i2_refined_ge, i1_refined_ge = ge_result[outcome]
        assert i1_refined_le == i1_refined_ge
        assert i2_refined_le == i2_refined_ge


@given(intervals())
@example(Interval(5, 5))
@example(Interval(1, 10))
def test_comparison_identity_eq(i: Interval) -> None:
    """Property: x == x should always include True outcome for non-bot."""
    eq_result = i.eq(i)

    if not i.is_bot():
        assert True in eq_result
        assert eq_result[True] == (i, i)
    else:
        assert eq_result == {}


@given(intervals(), intervals())
@example(Interval(1, 5), Interval(6, 10))
def test_logical_relationship_lt_implies_le(i1: Interval, i2: Interval) -> None:
    """Property: x < y implies x <= y."""
    lt_result = i1.lt(i2)
    le_result = i1.le(i2)

    if True in lt_result:
        assert True in le_result
        lt_i1, lt_i2 = lt_result[True]
        le_i1, le_i2 = le_result[True]
        assert lt_i1 <= le_i1
        assert lt_i2 <= le_i2


@given(intervals(), intervals())
@example(Interval(6, 10), Interval(1, 5))
def test_logical_relationship_gt_implies_ge(i1: Interval, i2: Interval) -> None:
    """Property: x > y implies x >= y."""
    gt_result = i1.gt(i2)
    ge_result = i1.ge(i2)

    if True in gt_result:
        assert True in ge_result
        gt_i1, gt_i2 = gt_result[True]
        ge_i1, ge_i2 = ge_result[True]
        assert gt_i1 <= ge_i1
        assert gt_i2 <= ge_i2


@given(intervals(), intervals())
@example(Interval(5, 5), Interval(5, 5))
def test_logical_relationship_eq_implies_le_and_ge(i1: Interval, i2: Interval) -> None:
    """Property: x == y implies x <= y and x >= y."""
    eq_result = i1.eq(i2)
    le_result = i1.le(i2)
    ge_result = i1.ge(i2)

    if True in eq_result:
        assert True in le_result
        assert True in ge_result


# ============================================================================
# LATTICE PROPERTY TESTS
# ============================================================================


@given(intervals(), intervals())
def test_meet_commutativity(i1: Interval, i2: Interval) -> None:
    """Property: Meet is commutative."""
    assert (i1 & i2) == (i2 & i1)


@given(intervals(), intervals())
def test_join_commutativity(i1: Interval, i2: Interval) -> None:
    """Property: Join is commutative."""
    assert (i1 | i2) == (i2 | i1)


@given(intervals(), intervals(), intervals())
def test_meet_associativity(i1: Interval, i2: Interval, i3: Interval) -> None:
    """Property: Meet is associative."""
    assert ((i1 & i2) & i3) == (i1 & (i2 & i3))


@given(intervals(), intervals(), intervals())
def test_join_associativity(i1: Interval, i2: Interval, i3: Interval) -> None:
    """Property: Join is associative."""
    assert ((i1 | i2) | i3) == (i1 | (i2 | i3))


@given(intervals(), intervals())
def test_absorption_law_1(i1: Interval, i2: Interval) -> None:
    """Property: Absorption law i1 ⊔ (i1 ⊓ i2) = i1."""
    assert (i1 | (i1 & i2)) == i1


@given(intervals(), intervals())
def test_absorption_law_2(i1: Interval, i2: Interval) -> None:
    """Property: Absorption law i1 ⊓ (i1 ⊔ i2) = i1."""
    assert (i1 & (i1 | i2)) == i1


@given(intervals())
def test_bot_is_identity_for_join(i: Interval) -> None:
    """Property: Bot is identity for join."""
    bot = Interval.bot()
    assert (i | bot) == i
    assert (bot | i) == i


@given(intervals())
def test_bot_is_absorbing_for_meet(i: Interval) -> None:
    """Property: Bot is absorbing for meet."""
    bot = Interval.bot()
    assert (i & bot) == bot
    assert (bot & i) == bot


# ============================================================================
# TOP ELEMENT BINARY OPERATIONS
# ============================================================================


@given(intervals())
def test_top_addition(i: Interval) -> None:
    """Property: Top + interval = Top (except bot case)."""
    top = Interval.top()

    if i.is_bot():
        assert (top + i).is_bot()
        assert (i + top).is_bot()
    else:
        assert (top + i) == top
        assert (i + top) == top


@given(intervals())
def test_top_subtraction(i: Interval) -> None:
    """Property: Top - interval = Top (except bot case)."""
    top = Interval.top()

    if i.is_bot():
        assert (top - i).is_bot()
        assert (i - top).is_bot()
    else:
        assert (top - i) == top
        assert (i - top) == top


@given(intervals())
def test_top_multiplication(i: Interval) -> None:
    """Property: Top * interval = Top (except bot and zero cases)."""
    top = Interval.top()

    if i.is_bot():
        assert (top * i).is_bot()
        assert (i * top).is_bot()
    elif i == Interval(0, 0):
        # Top * 0 should be 0
        assert (top * i) == 0
        assert (i * top) == 0
    else:
        assert (top * i) == top
        assert (i * top) == top


@given(intervals())
def test_top_floor_division(i: Interval) -> None:
    """Property: Top // interval = Top (except bot and zero-containing cases)."""
    top = Interval.top()

    if i.is_bot():
        assert (top // i) == Interval.bot()
        assert (i // top) == Interval.bot()
    elif i.lower <= 0 <= i.upper:
        # Contains zero
        result1 = top // i
        result2 = i // top

        is_error = result1 == "divide by zero" or (
            isinstance(result1, tuple) and result1[1] == "divide by zero"
        )
        assert is_error

        is_top_or_error = result2 == top or (
            isinstance(result2, tuple) and result2[0] == top
        )
        assert is_top_or_error
    else:
        assert (top // i) == top
        assert (i // top) == (top, "divide by zero")  # Top contains 0


@given(intervals())
def test_top_modulus(i: Interval) -> None:
    """Property: Top % interval behavior."""
    top = Interval.top()

    if i.is_bot():
        assert (top % i).is_bot()  # pyright: ignore[reportAttributeAccessIssue]
        assert (i % top).is_bot()  # pyright: ignore[reportAttributeAccessIssue]
        return

    # 1. Top % i
    result1 = top % i

    has_zero = i.lower <= 0 <= i.upper

    if i == 0:
        # Pure divide by zero
        assert result1 == "divide by zero"
    else:
        # Unwrap result if tuple
        val = result1[0] if isinstance(result1, tuple) else result1

        # Calculate expected bound based on divisor magnitude
        max_divisor = max(abs(i.lower), abs(i.upper))

        if max_divisor == float("inf"):
            # If divisor goes to infinity, remainder can be anything (Top)
            # but usually bounded. However, here we just check validity.
            pass
        else:
            assert isinstance(val, Interval)
            limit = max(0, max_divisor - 1)
            # Since Top contains negative and positive, result is symmetric
            assert val.lower >= -limit
            assert val.upper <= limit

        # Check error flag presence
        if has_zero:
            assert isinstance(result1, tuple)
            assert result1[1] == "divide by zero"

    # 2. i % Top
    # Top contains large numbers and 0.
    result2 = i % top
    assert isinstance(result2, tuple)
    assert result2[1] == "divide by zero"


def test_top_with_top_operations() -> None:
    """Property: Binary operations between two Top elements."""
    top = Interval.top()

    # Top + Top = Top
    assert (top + top) == top

    # Top - Top = Top
    assert (top - top) == top

    # Top * Top = Top
    assert (top * top) == top

<<<<<<< HEAD
    # Top // Top should return (Top, "divide by zero") or similar
    # due to zero in divisor
    result = top // top
    is_error = result == "divide by zero" or (
        isinstance(result, tuple) and result[1] == "divide by zero"
    )
    assert is_error

    # Top % Top should be bot due to zero in divisor
    # TODO(kornel): %
    # assert (top % top)


# ==================================================
# i2s
# ==================================================


def test_interval_i2s_in_range() -> None:
    """Values in short range remain unchanged."""
    i = Interval(100, 200)
    result = i.i2s_cast()
    assert result == Interval(100, 200)


def test_interval_i2s_boundary_max() -> None:
    """Maximum short value."""
    i = Interval(32767, 32767)
    result = i.i2s_cast()
    assert result == Interval(32767, 32767)


def test_interval_i2s_boundary_min() -> None:
    """Minimum short value."""
    i = Interval(-32768, -32768)
    result = i.i2s_cast()
    assert result == Interval(-32768, -32768)


def test_interval_i2s_single_wrap_positive() -> None:
    """Single value just over max wraps to min."""
    i = Interval(32768, 32768)
    result = i.i2s_cast()
    assert result == Interval(-32768, -32768)


def test_interval_i2s_single_wrap_negative() -> None:
    """Single value just under min wraps to max."""
    i = Interval(-32769, -32769)
    result = i.i2s_cast()
    assert result == Interval(32767, 32767)


def test_interval_i2s_large_interval() -> None:
    """Large interval returns full short range."""
    i = Interval(0, 100000)
    result = i.i2s_cast()
    assert result == Interval(-32768, 32767)


def test_interval_i2s_full_cycle() -> None:
    """Interval spanning 65536 returns full range."""
    i = Interval(0, 65536)
    result = i.i2s_cast()
    assert result == Interval(-32768, 32767)


def test_interval_i2s_negative_to_positive() -> None:
    """Large negative interval."""
    i = Interval(-100000, -50000)
    result = i.i2s_cast()
    # Should return full range due to multiple wraps
    assert result == Interval(-32768, 32767)


def test_interval_i2s_bot() -> None:
    """Bottom remains bottom."""
    i = Interval.bot()
    result = i.i2s_cast()
    assert result.is_bot()


def test_interval_i2s_top() -> None:
    """Top returns full short range."""
    i = Interval.top()
    result = i.i2s_cast()
    assert result == Interval(-32768, 32767)


def test_interval_i2s_partial_overlap_low() -> None:
    """Interval partially below short range."""
    i = Interval(-32800, -32700)
    result = i.i2s_cast()
    # -32800 wraps to 32736, -32700 wraps to 32836 (then to -31700)
    # This should handle wrapping correctly
    assert result.lower >= -32768  # noqa: PLR2004
    assert result.upper <= 32767  # noqa: PLR2004


def test_interval_i2s_partial_overlap_high() -> None:
    """Interval partially above short range."""
    i = Interval(32700, 32800)
    result = i.i2s_cast()
    # 32700 is in range, 32800 wraps
    assert result.lower >= -32768  # noqa: PLR2004
    assert result.upper <= 32767  # noqa: PLR2004


def test_interval_i2s_small_positive() -> None:
    """Small positive values stay unchanged."""
    i = Interval(1, 10)
    result = i.i2s_cast()
    assert result == Interval(1, 10)


def test_interval_i2s_small_negative() -> None:
    """Small negative values stay unchanged."""
    i = Interval(-10, -1)
    result = i.i2s_cast()
    assert result == Interval(-10, -1)


def test_interval_i2s_zero() -> None:
    """Zero remains zero."""
    i = Interval(0, 0)
    result = i.i2s_cast()
    assert result == Interval(0, 0)


def test_interval_i2s_around_zero() -> None:
    """Interval around zero."""
    i = Interval(-100, 100)
    result = i.i2s_cast()
    assert result == Interval(-100, 100)
=======
    # Top // Top
    result_div = top // top
    assert isinstance(result_div, tuple)
    assert result_div[0] == top
    assert result_div[1] == "divide by zero"

    # Top % Top
    result_mod = top % top
    assert isinstance(result_mod, tuple)
    assert result_mod[0] == top
    assert result_mod[1] == "divide by zero"
>>>>>>> 2cb37f24
<|MERGE_RESOLUTION|>--- conflicted
+++ resolved
@@ -631,142 +631,6 @@
     # Top * Top = Top
     assert (top * top) == top
 
-<<<<<<< HEAD
-    # Top // Top should return (Top, "divide by zero") or similar
-    # due to zero in divisor
-    result = top // top
-    is_error = result == "divide by zero" or (
-        isinstance(result, tuple) and result[1] == "divide by zero"
-    )
-    assert is_error
-
-    # Top % Top should be bot due to zero in divisor
-    # TODO(kornel): %
-    # assert (top % top)
-
-
-# ==================================================
-# i2s
-# ==================================================
-
-
-def test_interval_i2s_in_range() -> None:
-    """Values in short range remain unchanged."""
-    i = Interval(100, 200)
-    result = i.i2s_cast()
-    assert result == Interval(100, 200)
-
-
-def test_interval_i2s_boundary_max() -> None:
-    """Maximum short value."""
-    i = Interval(32767, 32767)
-    result = i.i2s_cast()
-    assert result == Interval(32767, 32767)
-
-
-def test_interval_i2s_boundary_min() -> None:
-    """Minimum short value."""
-    i = Interval(-32768, -32768)
-    result = i.i2s_cast()
-    assert result == Interval(-32768, -32768)
-
-
-def test_interval_i2s_single_wrap_positive() -> None:
-    """Single value just over max wraps to min."""
-    i = Interval(32768, 32768)
-    result = i.i2s_cast()
-    assert result == Interval(-32768, -32768)
-
-
-def test_interval_i2s_single_wrap_negative() -> None:
-    """Single value just under min wraps to max."""
-    i = Interval(-32769, -32769)
-    result = i.i2s_cast()
-    assert result == Interval(32767, 32767)
-
-
-def test_interval_i2s_large_interval() -> None:
-    """Large interval returns full short range."""
-    i = Interval(0, 100000)
-    result = i.i2s_cast()
-    assert result == Interval(-32768, 32767)
-
-
-def test_interval_i2s_full_cycle() -> None:
-    """Interval spanning 65536 returns full range."""
-    i = Interval(0, 65536)
-    result = i.i2s_cast()
-    assert result == Interval(-32768, 32767)
-
-
-def test_interval_i2s_negative_to_positive() -> None:
-    """Large negative interval."""
-    i = Interval(-100000, -50000)
-    result = i.i2s_cast()
-    # Should return full range due to multiple wraps
-    assert result == Interval(-32768, 32767)
-
-
-def test_interval_i2s_bot() -> None:
-    """Bottom remains bottom."""
-    i = Interval.bot()
-    result = i.i2s_cast()
-    assert result.is_bot()
-
-
-def test_interval_i2s_top() -> None:
-    """Top returns full short range."""
-    i = Interval.top()
-    result = i.i2s_cast()
-    assert result == Interval(-32768, 32767)
-
-
-def test_interval_i2s_partial_overlap_low() -> None:
-    """Interval partially below short range."""
-    i = Interval(-32800, -32700)
-    result = i.i2s_cast()
-    # -32800 wraps to 32736, -32700 wraps to 32836 (then to -31700)
-    # This should handle wrapping correctly
-    assert result.lower >= -32768  # noqa: PLR2004
-    assert result.upper <= 32767  # noqa: PLR2004
-
-
-def test_interval_i2s_partial_overlap_high() -> None:
-    """Interval partially above short range."""
-    i = Interval(32700, 32800)
-    result = i.i2s_cast()
-    # 32700 is in range, 32800 wraps
-    assert result.lower >= -32768  # noqa: PLR2004
-    assert result.upper <= 32767  # noqa: PLR2004
-
-
-def test_interval_i2s_small_positive() -> None:
-    """Small positive values stay unchanged."""
-    i = Interval(1, 10)
-    result = i.i2s_cast()
-    assert result == Interval(1, 10)
-
-
-def test_interval_i2s_small_negative() -> None:
-    """Small negative values stay unchanged."""
-    i = Interval(-10, -1)
-    result = i.i2s_cast()
-    assert result == Interval(-10, -1)
-
-
-def test_interval_i2s_zero() -> None:
-    """Zero remains zero."""
-    i = Interval(0, 0)
-    result = i.i2s_cast()
-    assert result == Interval(0, 0)
-
-
-def test_interval_i2s_around_zero() -> None:
-    """Interval around zero."""
-    i = Interval(-100, 100)
-    result = i.i2s_cast()
-    assert result == Interval(-100, 100)
-=======
     # Top // Top
     result_div = top // top
     assert isinstance(result_div, tuple)
@@ -777,5 +641,4 @@
     result_mod = top % top
     assert isinstance(result_mod, tuple)
     assert result_mod[0] == top
-    assert result_mod[1] == "divide by zero"
->>>>>>> 2cb37f24
+    assert result_mod[1] == "divide by zero"